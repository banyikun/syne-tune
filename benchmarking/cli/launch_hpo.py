--- conflicted
+++ resolved
@@ -396,15 +396,9 @@
                 estimator_kwargs['max_run'] = int(1.01 * scheduler_timeout)
             log_level = logging.DEBUG if params['debug_log_level'] \
                 else logging.INFO
-<<<<<<< HEAD
-            root_path = Path(__file__).parent.parent.parent
-            dependencies = [
-                str(root_path / module)
-                for module in ("benchmarking", "blackbox_repository")]
-=======
+
             root_path = repository_root_path()
             dependencies = [str(root_path / "benchmarking")]
->>>>>>> 57e030f0
             tuner = RemoteLauncher(
                 tuner=local_tuner,
                 dependencies=dependencies,
